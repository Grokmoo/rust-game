//  This file is part of Sulis, a turn based RPG written in Rust.
//  Copyright 2018 Jared Stephen
//
//  Sulis is free software: you can redistribute it and/or modify
//  it under the terms of the GNU General Public License as published by
//  the Free Software Foundation, either version 3 of the License, or
//  (at your option) any later version.
//
//  Sulis is distributed in the hope that it will be useful,
//  but WITHOUT ANY WARRANTY; without even the implied warranty of
//  MERCHANTABILITY or FITNESS FOR A PARTICULAR PURPOSE.  See the
//  GNU General Public License for more details.
//
//  You should have received a copy of the GNU General Public License
//  along with Sulis.  If not, see <http://www.gnu.org/licenses/>

use std::cell::RefCell;
use std::rc::Rc;

use crate::{animation, animation::Anim, script::ScriptCallback, AreaState, EntityState};
use sulis_core::{
    config::Config,
    util::{self, Point},
};
use sulis_module::area::{Destination, LocationChecker, PathFinder, PathFinderGrid};

pub struct StateLocationChecker<'a, 'b> {
    width: i32,
    grid: &'a PathFinderGrid,
    prop_grid: &'a [bool],
    entity_grid: &'a [Vec<usize>],
    requester: &'b EntityState,
    entities_to_ignore: &'b [usize],
}

impl<'a, 'b> StateLocationChecker<'a, 'b> {
    pub fn new(
        area_state: &'a AreaState,
        requester: &'b EntityState,
        entities_to_ignore: &'b [usize],
    ) -> StateLocationChecker<'a, 'b> {
        let width = area_state.area.width;
        let grid = &area_state.area.path_grid(&requester.size());
        let prop_grid = area_state.props().entire_pass_grid();
        let entity_grid = &area_state.entity_grid;

        StateLocationChecker {
            width,
            grid,
            prop_grid,
            entity_grid,
            requester,
            entities_to_ignore,
        }
    }
}

impl<'a, 'b> LocationChecker for StateLocationChecker<'a, 'b> {
    fn passable(&self, x: i32, y: i32, in_private: &mut bool) -> bool {
        if !self.grid.is_passable(x, y) {
            return false;
        }

        for p in self.requester.points(x, y) {
            let index = (p.x + p.y * self.width) as usize;

            if !self.prop_grid[index] {
                return false;
            }

            for i in self.entity_grid[index].iter() {
                if !self.entities_to_ignore.contains(i) {
                    return false;
                }
                *in_private = false;
            }
<<<<<<< HEAD
        }
        true
=======
            true
        })
>>>>>>> 3d11b9fe
    }
    fn in_friend_space(&self, op: Option<&Point>) -> bool {
        if let Some(&p) = op {
            let index = (p.x + p.y * self.width) as usize;
            for i in self.entity_grid[index].iter() {
                if self.entities_to_ignore.contains(i) {
                    return true;
                }
            }
        }
        false
    }
}

pub fn move_towards_point(
    finder: &mut PathFinder,
    area: &AreaState,
    entity: &Rc<RefCell<EntityState>>,
    entities_to_ignore: &[usize],
    dest: Destination,
    cb: Option<Box<dyn ScriptCallback>>,
) -> Option<Anim> {
    let path = match find_path(
        finder,
        area,
        &entity.borrow(),
        entities_to_ignore,
        dest,
        true,
    ) {
        None => return None,
        Some(path) => path,
    };

    let mut anim =
        animation::move_animation::new(entity, path, Config::animation_base_time_millis());
    if let Some(cb) = cb {
        anim.add_completion_callback(cb);
    }

    Some(anim)
}

pub fn can_move_towards_point(
    finder: &mut PathFinder,
    area: &AreaState,
    entity: &EntityState,
    entities_to_ignore: &[usize],
    dest: Destination,
) -> Option<Vec<Point>> {
    find_path(finder, area, entity, entities_to_ignore, dest, true)
}

pub fn can_move_ignore_ap(
    finder: &mut PathFinder,
    area: &AreaState,
    entity: &EntityState,
    entities_to_ignore: &[usize],
    dest: Destination,
) -> Option<Vec<Point>> {
    find_path(finder, area, entity, entities_to_ignore, dest, false)
}

fn find_path(
    path_finder: &mut PathFinder,
    area_state: &AreaState,
    entity: &EntityState,
    entities_to_ignore: &[usize],
    dest: Destination,
    check_ap: bool,
) -> Option<Vec<Point>> {
    let checker = StateLocationChecker::new(area_state, entity, entities_to_ignore);

    debug!(
        "Attempting move '{}' to {:?}",
        entity.actor.actor.name, dest
    );

    if check_ap {
        if entity.actor.stats.move_disabled || entity.actor.ap() < entity.actor.get_move_ap_cost(1)
        {
            return None;
        }

        trace!("  Entity is able to move");
    }

    let start_time = std::time::Instant::now();

    let path = path_finder.find(&checker, entity.location.x, entity.location.y, dest);

    debug!(
        "Pathing complete in {} secs",
        util::format_elapsed_secs(start_time.elapsed())
    );
    path
}<|MERGE_RESOLUTION|>--- conflicted
+++ resolved
@@ -56,12 +56,12 @@
 }
 
 impl<'a, 'b> LocationChecker for StateLocationChecker<'a, 'b> {
-    fn passable(&self, x: i32, y: i32, in_private: &mut bool) -> bool {
+    fn passable(&self, x: i32, y: i32) -> bool {
         if !self.grid.is_passable(x, y) {
             return false;
         }
 
-        for p in self.requester.points(x, y) {
+        self.requester.points(x, y).all(|p| {
             let index = (p.x + p.y * self.width) as usize;
 
             if !self.prop_grid[index] {
@@ -72,15 +72,9 @@
                 if !self.entities_to_ignore.contains(i) {
                     return false;
                 }
-                *in_private = false;
             }
-<<<<<<< HEAD
-        }
-        true
-=======
             true
         })
->>>>>>> 3d11b9fe
     }
     fn in_friend_space(&self, op: Option<&Point>) -> bool {
         if let Some(&p) = op {
