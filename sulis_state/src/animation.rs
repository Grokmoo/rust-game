--- conflicted
+++ resolved
@@ -1,4 +1,3 @@
-<<<<<<< HEAD
 //  This file is part of Sulis, a turn based RPG written in Rust.
 //  Copyright 2018 Jared Stephen
 //
@@ -63,6 +62,8 @@
     }
 }
 
+type BoxedCB = Box<dyn ScriptCallback>;
+
 impl AnimState {
     pub fn new() -> AnimState {
         AnimState {
@@ -82,11 +83,7 @@
     /// Returns two vecs, the first is the list of animations that should be `on_anim_update`,
     /// the second is the list that should be `on_anim_complete`
     #[must_use]
-    pub fn update(
-        &mut self,
-        to_add: Vec<Anim>,
-        elapsed: u32,
-    ) -> (Vec<Box<dyn ScriptCallback>>, Vec<Box<dyn ScriptCallback>>) {
+    pub fn update(&mut self, to_add: Vec<Anim>, elapsed: u32) -> (Vec<BoxedCB>, Vec<BoxedCB>) {
         let mut update_cbs = Vec::new();
         let mut complete_cbs = Vec::new();
 
@@ -329,8 +326,8 @@
     /// A particle effect from a script - can also be used for simple
     /// single image animations
     ParticleGenerator {
-        model: GeneratorModel,
-        state: GeneratorState,
+        model: Box<GeneratorModel>,
+        state: Box<GeneratorState>,
     },
 
     /// Animation triggered when an entity is killed
@@ -440,7 +437,10 @@
         Anim::new(
             owner,
             duration_millis,
-            AnimKind::ParticleGenerator { model, state },
+            AnimKind::ParticleGenerator {
+                model: Box::new(model),
+                state: Box::new(state),
+            },
         )
     }
 
@@ -706,715 +706,4 @@
     let frame_index = (millis / frame_time) as usize;
 
     cmp::min(frame_index, max_index)
-}
-=======
-//  This file is part of Sulis, a turn based RPG written in Rust.
-//  Copyright 2018 Jared Stephen
-//
-//  Sulis is free software: you can redistribute it and/or modify
-//  it under the terms of the GNU General Public License as published by
-//  the Free Software Foundation, either version 3 of the License, or
-//  (at your option) any later version.
-//
-//  Sulis is distributed in the hope that it will be useful,
-//  but WITHOUT ANY WARRANTY; without even the implied warranty of
-//  MERCHANTABILITY or FITNESS FOR A PARTICULAR PURPOSE.  See the
-//  GNU General Public License for more details.
-//
-//  You should have received a copy of the GNU General Public License
-//  along with Sulis.  If not, see <http://www.gnu.org/licenses/>
-
-use std::cell::{Cell, RefCell};
-use std::cmp;
-use std::collections::HashMap;
-use std::rc::Rc;
-use std::time::Duration;
-
-mod anim_save_state;
-pub use self::anim_save_state::AnimSaveState;
-
-mod entity_color_animation;
-
-mod entity_scale_animation;
-
-mod entity_subpos_animation;
-
-pub mod melee_attack_animation;
-
-pub mod move_animation;
-
-pub mod particle_generator;
-
-pub mod ranged_attack_animation;
-
-use self::melee_attack_animation::MeleeAttackAnimModel;
-use self::move_animation::MoveAnimModel;
-use self::particle_generator::Param;
-use self::particle_generator::{GeneratorModel, GeneratorState};
-use self::ranged_attack_animation::RangedAttackAnimModel;
-use crate::{ChangeListener, Effect, EntityState, ScriptCallback};
-use sulis_core::{
-    image::Image,
-    io::GraphicsRenderer,
-    util::{self, ExtInt},
-};
-use sulis_module::ImageLayer;
-
-pub struct AnimState {
-    no_draw_anims: Vec<Anim>,
-    below_anims: Vec<Anim>,
-    above_anims: Vec<Anim>,
-}
-
-impl Default for AnimState {
-    fn default() -> Self {
-        Self::new()
-    }
-}
-
-type BoxedCB = Box<dyn ScriptCallback>;
-
-impl AnimState {
-    pub fn new() -> AnimState {
-        AnimState {
-            no_draw_anims: Vec::new(),
-            below_anims: Vec::new(),
-            above_anims: Vec::new(),
-        }
-    }
-
-    pub fn clear(&mut self) {
-        self.no_draw_anims.clear();
-        self.below_anims.clear();
-        self.above_anims.clear();
-    }
-
-    /// Updates all animations based on the elapsed time.  Adds the specified animations.
-    /// Returns two vecs, the first is the list of animations that should be `on_anim_update`,
-    /// the second is the list that should be `on_anim_complete`
-    #[must_use]
-    pub fn update(&mut self, to_add: Vec<Anim>, elapsed: u32) -> (Vec<BoxedCB>, Vec<BoxedCB>) {
-        let mut update_cbs = Vec::new();
-        let mut complete_cbs = Vec::new();
-
-        for anim in to_add {
-            use self::AnimKind::*;
-            let draw_above = match anim.kind {
-                ParticleGenerator { ref model, .. } => model.draw_above_entities,
-                _ => false,
-            };
-
-            match anim.kind {
-                RangedAttack { .. } => self.above_anims.push(anim),
-                ParticleGenerator { .. } => {
-                    if draw_above {
-                        self.above_anims.push(anim);
-                    } else {
-                        self.below_anims.push(anim);
-                    }
-                }
-                Move { .. } => {
-                    if anim.owner.borrow().is_party_member() {
-                        self.below_anims.push(anim);
-                    } else {
-                        self.no_draw_anims.push(anim);
-                    }
-                }
-                _ => self.no_draw_anims.push(anim),
-            }
-        }
-
-        AnimState::update_vec(
-            &mut self.no_draw_anims,
-            elapsed,
-            &mut update_cbs,
-            &mut complete_cbs,
-        );
-        AnimState::update_vec(
-            &mut self.below_anims,
-            elapsed,
-            &mut update_cbs,
-            &mut complete_cbs,
-        );
-        AnimState::update_vec(
-            &mut self.above_anims,
-            elapsed,
-            &mut update_cbs,
-            &mut complete_cbs,
-        );
-
-        (update_cbs, complete_cbs)
-    }
-
-    pub fn save_anims(&self) -> Vec<AnimSaveState> {
-        let mut anims = Vec::new();
-        self.below_anims
-            .iter()
-            .for_each(|anim| anims.push(AnimSaveState::new(anim)));
-        self.above_anims
-            .iter()
-            .for_each(|anim| anims.push(AnimSaveState::new(anim)));
-        self.no_draw_anims
-            .iter()
-            .for_each(|anim| anims.push(AnimSaveState::new(anim)));
-
-        anims
-    }
-
-    pub fn draw_below_entities(
-        &self,
-        renderer: &mut dyn GraphicsRenderer,
-        offset_x: f32,
-        offset_y: f32,
-        scale_x: f32,
-        scale_y: f32,
-        millis: u32,
-    ) {
-        // TODO need to only draw animations that are in the current area
-        for anim in self.below_anims.iter() {
-            anim.draw(renderer, offset_x, offset_y, scale_x, scale_y, millis);
-        }
-    }
-
-    pub fn draw_above_entities(
-        &self,
-        renderer: &mut dyn GraphicsRenderer,
-        offset_x: f32,
-        offset_y: f32,
-        scale_x: f32,
-        scale_y: f32,
-        millis: u32,
-    ) {
-        // TODO only draw anims in the current area
-        for anim in self.above_anims.iter() {
-            anim.draw(renderer, offset_x, offset_y, scale_x, scale_y, millis);
-        }
-    }
-
-    pub fn has_any_blocking_anims(&self) -> bool {
-        AnimState::has_any_blocking_vec(&self.no_draw_anims)
-            || AnimState::has_any_blocking_vec(&self.below_anims)
-            || AnimState::has_any_blocking_vec(&self.above_anims)
-    }
-
-    pub fn has_blocking_anims(&self, entity: &Rc<RefCell<EntityState>>) -> bool {
-        AnimState::has_blocking_vec(&self.no_draw_anims, entity)
-            || AnimState::has_blocking_vec(&self.below_anims, entity)
-            || AnimState::has_blocking_vec(&self.above_anims, entity)
-    }
-
-    pub fn clear_blocking_anims(&mut self, entity: &Rc<RefCell<EntityState>>) {
-        AnimState::clear_blocking_vec(&mut self.no_draw_anims, entity);
-        AnimState::clear_blocking_vec(&mut self.below_anims, entity);
-        AnimState::clear_blocking_vec(&mut self.above_anims, entity);
-    }
-
-    pub fn clear_all_blocking_anims(&mut self) {
-        AnimState::clear_all_blocking_vec(&mut self.no_draw_anims);
-        AnimState::clear_all_blocking_vec(&mut self.below_anims);
-        AnimState::clear_all_blocking_vec(&mut self.above_anims);
-    }
-
-    fn has_any_blocking_vec(vec: &[Anim]) -> bool {
-        for anim in vec.iter() {
-            if !anim.is_blocking() {
-                continue;
-            }
-
-            return true;
-        }
-        false
-    }
-
-    fn has_blocking_vec(vec: &[Anim], entity: &Rc<RefCell<EntityState>>) -> bool {
-        for anim in vec.iter() {
-            if !anim.is_blocking() {
-                continue;
-            }
-            if !Rc::ptr_eq(entity, anim.owner()) {
-                continue;
-            }
-
-            return true;
-        }
-        false
-    }
-
-    fn clear_blocking_vec(vec: &mut Vec<Anim>, entity: &Rc<RefCell<EntityState>>) {
-        for anim in vec.iter_mut() {
-            if !anim.is_blocking() {
-                continue;
-            }
-            if !Rc::ptr_eq(entity, anim.owner()) {
-                continue;
-            }
-
-            anim.mark_for_removal();
-            // don't fire any more callbacks for removed anims
-            anim.completion_callbacks.clear();
-            anim.update_callbacks.clear();
-        }
-    }
-
-    fn clear_all_blocking_vec(vec: &mut Vec<Anim>) {
-        for anim in vec.iter_mut() {
-            if anim.is_blocking() {
-                anim.mark_for_removal();
-                // don't fire any more callbacks for removed anims
-                anim.completion_callbacks.clear();
-                anim.update_callbacks.clear();
-            }
-        }
-    }
-
-    fn update_vec(
-        vec: &mut Vec<Anim>,
-        elapsed: u32,
-        update_cbs: &mut Vec<Box<dyn ScriptCallback>>,
-        complete_cbs: &mut Vec<Box<dyn ScriptCallback>>,
-    ) {
-        let mut i = 0;
-        while i < vec.len() {
-            let retain = vec[i].update(elapsed);
-
-            if retain {
-                i += 1;
-            } else {
-                vec[i].cleanup_kind();
-                vec[i].get_completion_callbacks(update_cbs, complete_cbs);
-                vec.remove(i);
-            }
-        }
-    }
-}
-
-pub struct Anim {
-    pub(in crate::animation) kind: AnimKind,
-    pub(in crate::animation) elapsed: u32,
-    pub(in crate::animation) duration_millis: ExtInt,
-    marked_for_removal: Rc<Cell<bool>>,
-    completion_callbacks: Vec<Box<dyn ScriptCallback>>,
-    update_callbacks: Vec<(u32, Box<dyn ScriptCallback>)>, // sorted by the first field, time in secs
-    pub(in crate::animation) owner: Rc<RefCell<EntityState>>,
-    pub(in crate::animation) removal_effect: Option<usize>, // used only for save/load purposes
-}
-
-pub(in crate::animation) enum AnimKind {
-    /// An animation that does nothing, but blocks the entity for a specified time
-    Wait,
-
-    /// An animation that does nothing, and does not block
-    NonBlockingWait,
-
-    /// An animation that adds or overrides image layers on an entity
-    /// while active
-    EntityImageLayer {
-        images: HashMap<ImageLayer, Rc<dyn Image>>,
-    },
-
-    /// An animation that changes the color of an entity while active
-    EntityColor {
-        color: [Param; 4],
-        color_sec: [Param; 4],
-    },
-
-    /// An animation that changes the size of an entity while active
-    EntityScale { scale: Param },
-
-    /// An animation that changes the position of an entity while active
-    EntitySubpos { x: Param, y: Param },
-
-    /// An attack with a melee weapon
-    MeleeAttack { model: MeleeAttackAnimModel },
-
-    /// An attack with a ranged weapon
-    RangedAttack { model: RangedAttackAnimModel },
-
-    /// Movement of a single entity within an area
-    Move { model: MoveAnimModel },
-
-    /// A particle effect from a script - can also be used for simple
-    /// single image animations
-    ParticleGenerator {
-        model: Box<GeneratorModel>,
-        state: Box<GeneratorState>,
-    },
-
-    /// Animation triggered when an entity is killed
-    EntityDeath {
-        color: [Param; 4],
-        color_sec: [Param; 4],
-    },
-}
-
-impl Anim {
-    pub fn new_non_blocking_wait(owner: &Rc<RefCell<EntityState>>, duration_millis: u32) -> Anim {
-        Anim::new(
-            owner,
-            ExtInt::Int(duration_millis),
-            AnimKind::NonBlockingWait,
-        )
-    }
-
-    pub fn new_wait(owner: &Rc<RefCell<EntityState>>, duration_millis: u32) -> Anim {
-        Anim::new(owner, ExtInt::Int(duration_millis), AnimKind::Wait)
-    }
-
-    pub fn new_entity_image_layer(
-        owner: &Rc<RefCell<EntityState>>,
-        duration_millis: ExtInt,
-        images: HashMap<ImageLayer, Rc<dyn Image>>,
-    ) -> Anim {
-        Anim::new(
-            owner,
-            duration_millis,
-            AnimKind::EntityImageLayer { images },
-        )
-    }
-
-    pub fn new_entity_color(
-        owner: &Rc<RefCell<EntityState>>,
-        duration_millis: ExtInt,
-        color: [Param; 4],
-        color_sec: [Param; 4],
-    ) -> Anim {
-        Anim::new(
-            owner,
-            duration_millis,
-            AnimKind::EntityColor { color, color_sec },
-        )
-    }
-
-    pub fn new_entity_scale(
-        owner: &Rc<RefCell<EntityState>>,
-        duration_millis: ExtInt,
-        scale: Param,
-    ) -> Anim {
-        Anim::new(owner, duration_millis, AnimKind::EntityScale { scale })
-    }
-
-    pub fn new_entity_subpos(
-        owner: &Rc<RefCell<EntityState>>,
-        duration_millis: ExtInt,
-        x: Param,
-        y: Param,
-    ) -> Anim {
-        Anim::new(owner, duration_millis, AnimKind::EntitySubpos { x, y })
-    }
-
-    pub(in crate::animation) fn new_melee_attack(
-        attacker: &Rc<RefCell<EntityState>>,
-        duration_millis: u32,
-        model: MeleeAttackAnimModel,
-    ) -> Anim {
-        Anim::new(
-            attacker,
-            ExtInt::Int(duration_millis),
-            AnimKind::MeleeAttack { model },
-        )
-    }
-
-    pub(in crate::animation) fn new_ranged_attack(
-        attacker: &Rc<RefCell<EntityState>>,
-        duration_millis: u32,
-        model: RangedAttackAnimModel,
-    ) -> Anim {
-        Anim::new(
-            attacker,
-            ExtInt::Int(duration_millis),
-            AnimKind::RangedAttack { model },
-        )
-    }
-
-    pub(in crate::animation) fn new_move(
-        mover: &Rc<RefCell<EntityState>>,
-        duration_millis: u32,
-        model: MoveAnimModel,
-    ) -> Anim {
-        Anim::new(
-            mover,
-            ExtInt::Int(duration_millis),
-            AnimKind::Move { model },
-        )
-    }
-
-    pub(in crate::animation) fn new_pgen(
-        owner: &Rc<RefCell<EntityState>>,
-        duration_millis: ExtInt,
-        model: GeneratorModel,
-        state: GeneratorState,
-    ) -> Anim {
-        Anim::new(
-            owner,
-            duration_millis,
-            AnimKind::ParticleGenerator {
-                model: Box::new(model),
-                state: Box::new(state),
-            },
-        )
-    }
-
-    pub fn new_entity_recover(owner: &Rc<RefCell<EntityState>>) -> Anim {
-        let duration_millis = ExtInt::Int(800);
-        let fixed = Param::fixed(1.0);
-        let vel = Param::with_speed(1.0, -1.0);
-        let color = [fixed, fixed, fixed, fixed];
-        let color_sec = [vel, vel, vel, Param::fixed(0.0)];
-        Anim::new(
-            owner,
-            duration_millis,
-            AnimKind::EntityColor { color, color_sec },
-        )
-    }
-
-    pub fn new_entity_death(owner: &Rc<RefCell<EntityState>>) -> Anim {
-        let time = 800;
-        let time_f32 = time as f32 / 1000.0;
-        let duration_millis = ExtInt::Int(time);
-        let alpha = Param::with_jerk(1.0, 0.0, 0.0, -1.0 / time_f32);
-        let color = [
-            Param::fixed(1.0),
-            Param::fixed(0.0),
-            Param::fixed(0.0),
-            alpha,
-        ];
-        let red = Param::with_accel(0.0, 1.0 / time_f32, -1.0 / time_f32);
-        let color_sec = [red, Param::fixed(0.0), Param::fixed(0.0), Param::fixed(0.0)];
-        Anim::new(
-            owner,
-            duration_millis,
-            AnimKind::EntityDeath { color, color_sec },
-        )
-    }
-
-    fn new(owner: &Rc<RefCell<EntityState>>, duration_millis: ExtInt, kind: AnimKind) -> Anim {
-        Anim {
-            kind,
-            elapsed: 0,
-            duration_millis,
-            marked_for_removal: Rc::new(Cell::new(false)),
-            completion_callbacks: Vec::new(),
-            update_callbacks: Vec::new(),
-            owner: Rc::clone(owner),
-            removal_effect: None,
-        }
-    }
-
-    pub fn set_removal_effect(&mut self, index: usize) {
-        self.removal_effect = Some(index);
-    }
-
-    pub fn update(&mut self, millis: u32) -> bool {
-        if self.marked_for_removal.get() {
-            return false;
-        }
-
-        let elapsed = self.elapsed + millis;
-        self.elapsed = elapsed;
-
-        self.update_kind(elapsed);
-
-        if !self.update_callbacks.is_empty() && elapsed > self.update_callbacks[0].0 {
-            self.update_callbacks[0].1.on_anim_update();
-            self.update_callbacks.remove(0);
-        }
-
-        let keep = (self.duration_millis.less_than(elapsed) && self.ok_to_remove())
-            || self.marked_for_removal.get();
-
-        !keep
-    }
-
-    fn get_completion_callbacks(
-        &mut self,
-        update_cbs: &mut Vec<Box<dyn ScriptCallback>>,
-        complete_cbs: &mut Vec<Box<dyn ScriptCallback>>,
-    ) {
-        for cb in self.update_callbacks.drain(..) {
-            update_cbs.push(cb.1);
-        }
-
-        for cb in self.completion_callbacks.drain(..) {
-            complete_cbs.push(cb);
-        }
-    }
-
-    fn ok_to_remove(&self) -> bool {
-        use self::AnimKind::*;
-        match self.kind {
-            MeleeAttack { ref model } => model.has_attacked,
-            RangedAttack { ref model } => model.has_attacked,
-            Move { ref model } => model.last_frame_index == model.path.len() as i32 - 1,
-            _ => true,
-        }
-    }
-
-    fn update_kind(&mut self, millis: u32) {
-        let frac = millis as f32 / self.duration_millis.to_f32();
-        use self::AnimKind::*;
-        match self.kind {
-            EntityImageLayer { ref images } => {
-                self.owner.borrow_mut().actor.add_anim_image_layers(images);
-            }
-            EntityColor {
-                ref mut color,
-                ref mut color_sec,
-            } => entity_color_animation::update(color, color_sec, &self.owner, millis),
-            EntityDeath {
-                ref mut color,
-                ref mut color_sec,
-            } => entity_color_animation::update(color, color_sec, &self.owner, millis),
-            EntitySubpos {
-                ref mut x,
-                ref mut y,
-            } => entity_subpos_animation::update(x, y, &self.owner, millis),
-            EntityScale { ref mut scale } => {
-                entity_scale_animation::update(scale, &self.owner, millis)
-            }
-            MeleeAttack { ref mut model } => {
-                melee_attack_animation::update(&self.owner, model, frac)
-            }
-            RangedAttack { ref mut model } => {
-                ranged_attack_animation::update(&self.owner, model, frac)
-            }
-            Move { ref mut model } => {
-                move_animation::update(&self.owner, &self.marked_for_removal, model, millis)
-            }
-            ParticleGenerator {
-                ref mut model,
-                ref mut state,
-            } => particle_generator::update(
-                &self.owner,
-                model,
-                state,
-                &self.marked_for_removal,
-                millis,
-            ),
-            _ => (),
-        }
-    }
-
-    fn cleanup_kind(&mut self) {
-        use self::AnimKind::*;
-        match self.kind {
-            EntityImageLayer { ref images } => {
-                self.owner
-                    .borrow_mut()
-                    .actor
-                    .remove_anim_image_layers(images);
-            }
-            EntityColor { .. } => entity_color_animation::cleanup(&self.owner),
-            EntitySubpos { .. } => entity_subpos_animation::cleanup(&self.owner),
-            EntityScale { .. } => entity_scale_animation::cleanup(&self.owner),
-            MeleeAttack { .. } => melee_attack_animation::cleanup(&self.owner),
-            RangedAttack { .. } => ranged_attack_animation::cleanup(&self.owner),
-            Move { .. } => move_animation::cleanup(&self.owner),
-            EntityDeath { .. } => {
-                entity_color_animation::cleanup(&self.owner);
-                self.owner.borrow_mut().marked_for_removal = true;
-            }
-            _ => (),
-        }
-    }
-
-    pub fn draw(
-        &self,
-        renderer: &mut dyn GraphicsRenderer,
-        offset_x: f32,
-        offset_y: f32,
-        scale_x: f32,
-        scale_y: f32,
-        millis: u32,
-    ) {
-        use self::AnimKind::*;
-        match self.kind {
-            RangedAttack { ref model } => ranged_attack_animation::draw(
-                model, renderer, offset_x, offset_y, scale_x, scale_y, millis,
-            ),
-            ParticleGenerator {
-                ref state,
-                ref model,
-            } => particle_generator::draw(
-                state,
-                model,
-                &self.owner,
-                renderer,
-                offset_x,
-                offset_y,
-                scale_x,
-                scale_y,
-                millis,
-            ),
-            Move { ref model } => move_animation::draw(
-                model, renderer, offset_x, offset_y, scale_x, scale_y, millis,
-            ),
-            _ => (),
-        }
-    }
-
-    pub fn add_completion_callback(&mut self, callback: Box<dyn ScriptCallback>) {
-        self.completion_callbacks.push(callback);
-    }
-
-    pub fn add_update_callback(&mut self, callback: Box<dyn ScriptCallback>, time_millis: u32) {
-        self.update_callbacks.push((time_millis, callback));
-
-        self.update_callbacks.sort_by(|a, b| {
-            if a.0 < b.0 {
-                cmp::Ordering::Less
-            } else {
-                cmp::Ordering::Greater
-            }
-        });
-    }
-
-    pub fn add_removal_listener(&self, effect: &mut Effect) {
-        let marked_for_removal = Rc::clone(&self.marked_for_removal);
-        effect.removal_listeners.add(ChangeListener::new(
-            "anim",
-            Box::new(move |_| {
-                marked_for_removal.set(true);
-            }),
-        ));
-    }
-
-    pub fn get_marked_for_removal(&self) -> Rc<Cell<bool>> {
-        Rc::clone(&self.marked_for_removal)
-    }
-
-    pub fn mark_for_removal(&mut self) {
-        self.marked_for_removal.set(true);
-    }
-
-    pub fn owner(&self) -> &Rc<RefCell<EntityState>> {
-        &self.owner
-    }
-
-    pub fn is_blocking(&self) -> bool {
-        use self::AnimKind::*;
-        match &self.kind {
-            EntityColor { .. } => false,
-            EntitySubpos { .. } => true,
-            EntityScale { .. } | EntityImageLayer { .. } => !self.duration_millis.is_infinite(),
-            MeleeAttack { .. } => true,
-            RangedAttack { .. } => true,
-            Move { .. } => true,
-            Wait => true,
-            NonBlockingWait => false,
-            ParticleGenerator { model, .. } => model.is_blocking,
-            EntityDeath { .. } => true,
-        }
-    }
-}
-
-/// Helper function to return the number of frames elapsed for the 'elapsed'
-/// duration.  This is equal to the duration divided by 'frame_time'.  The
-/// value is capped by 'max_index'
-pub fn get_current_frame(elapsed: Duration, frame_time: u32, max_index: usize) -> usize {
-    let millis = util::get_elapsed_millis(elapsed);
-
-    let frame_index = (millis / frame_time) as usize;
-
-    cmp::min(frame_index, max_index)
-}
->>>>>>> 5566100b
+}