//  This file is part of Sulis, a turn based RPG written in Rust.
//  Copyright 2019 Jared Stephen
//
//  Sulis is free software: you can redistribute it and/or modify
//  it under the terms of the GNU General Public License as published by
//  the Free Software Foundation, either version 3 of the License, or
//  (at your option) any later version.
//
//  Sulis is distributed in the hope that it will be useful,
//  but WITHOUT ANY WARRANTY; without even the implied warranty of
//  MERCHANTABILITY or FITNESS FOR A PARTICULAR PURPOSE.  See the
//  GNU General Public License for more details.
//
//  You should have received a copy of the GNU General Public License
//  along with Sulis.  If not, see <http://www.gnu.org/licenses/>

mod area_generator;
pub use self::area_generator::AreaGenerator;

mod encounter_gen;
pub(crate) use self::encounter_gen::{EncounterGen, EncounterParams, EncounterParamsBuilder};

mod feature_gen;
use self::feature_gen::{FeatureGen, FeatureParams, FeatureParamsBuilder};

mod maze;
use self::maze::{Maze, TileKind};

mod prop_gen;
pub(crate) use self::prop_gen::{PropGen, PropParams, PropParamsBuilder};

mod terrain_gen;
use self::terrain_gen::{TerrainGen, TerrainParams, TerrainParamsBuilder};

mod terrain_tiles;
pub use self::terrain_tiles::{EdgesList, TerrainTiles};

mod tiles_model;
pub use self::tiles_model::{is_removal, TilesModel};

mod transition_gen;
use self::transition_gen::{
    TransitionGen, TransitionOutput, TransitionParams, TransitionParamsBuilder,
};

mod wall_tiles;
pub use self::wall_tiles::WallTiles;

use std::collections::HashMap;
use std::io::{Error, ErrorKind};
use std::rc::Rc;

use crate::area::{EncounterDataBuilder, Layer, LocationChecker, PathFinderGrid, PropDataBuilder};
use crate::{ObjectSize, WallKind};
use sulis_core::util::{Point, ReproducibleRandom};

pub struct LayerListLocationChecker {
    grid: PathFinderGrid,
}
impl LayerListLocationChecker {
    pub fn new(
        width: i32,
        height: i32,
        layers: &[Layer],
        size: Rc<ObjectSize>,
    ) -> LayerListLocationChecker {
        // set up passability matrix based on the layers
        let mut pass = vec![false; (width * height) as usize];
        for y in 0..height {
            for x in 0..width {
                pass[(x + y * width) as usize] = layers.iter().all(|l| l.is_passable(x, y));
            }
        }

        for layer in layers.iter() {
            for &(point, ref tile) in layer.impass_override_tiles.iter() {
                let start_x = point.x;
                let start_y = point.y;
                let end_x = start_x + tile.width;
                let end_y = start_y + tile.height;

                for y in start_y..end_y {
                    for x in start_x..end_x {
                        pass[(x + y * width) as usize] = true;
                    }
                }

                for p in tile.impass.iter() {
                    let x = p.x + start_x;
                    let y = p.y + start_y;
                    pass[(x + y * width) as usize] = false;
                }
            }
        }

        let grid = PathFinderGrid::new(size, width, height, &pass);
        LayerListLocationChecker { grid }
    }
}

impl LocationChecker for LayerListLocationChecker {
<<<<<<< HEAD
    fn passable(&self, x: i32, y: i32, _in_private: &mut bool) -> bool {
=======
    fn passable(&self, x: i32, y: i32, _in_comfort_zone: &mut bool) -> bool {
>>>>>>> 3c19f2e9
        self.grid.is_passable(x, y)
    }
}

pub struct WeightedList<T> {
    total_weight: u32,
    entries: Vec<(String, T, u32)>,
}

impl<T> WeightedList<T> {
    pub fn new<F>(
        kinds: HashMap<String, WeightedEntry>,
        name: &str,
        getter: F,
    ) -> Result<WeightedList<T>, Error>
    where
        F: Fn(&str) -> Option<T>,
    {
        let mut entries = Vec::new();
        let mut total_weight = 0;
        for (id, entry) in kinds {
            let t = getter(&id).ok_or_else(|| {
                Error::new(
                    ErrorKind::InvalidInput,
                    format!("Invalid {} '{}'", name, id),
                )
            })?;

            total_weight += entry.weight;
            entries.push((id, t, entry.weight));
        }

        entries.sort_by(|a, b| a.0.cmp(&b.0));

        if total_weight == 0 || entries.is_empty() {
            return Err(Error::new(
                ErrorKind::InvalidInput,
                format!("Must specify at least one {}", name),
            ));
        }

        Ok(WeightedList {
            entries,
            total_weight,
        })
    }

    pub fn len(&self) -> usize {
        self.entries.len()
    }
    pub fn is_empty(&self) -> bool {
        self.entries.is_empty()
    }

    pub fn pick(&self, rand: &mut ReproducibleRandom) -> &T {
        if self.entries.len() == 1 || self.total_weight == 1 {
            return &self.entries[0].1;
        }

        let roll = rand.gen(0, self.total_weight);

        let mut cur_weight = 0;
        for (_, kind, weight) in self.entries.iter() {
            cur_weight += weight;
            if roll < cur_weight {
                return kind;
            }
        }

        unreachable!()
    }
}

struct WallKinds {
    kinds: WeightedList<WallKind>,
}

impl WallKinds {
    fn pick_index(&self, rand: &mut ReproducibleRandom, model: &TilesModel) -> Option<usize> {
        let wall_kind = self.kinds.pick(rand);
        let mut wall_index = None;
        for (index, kind) in model.wall_kinds().iter().enumerate() {
            if kind.id == wall_kind.id {
                wall_index = Some(index);
                break;
            }
        }

        if wall_index.is_none() {
            error!("Invalid wall kind '{}'.  This is a bug", wall_kind.id);
            panic!();
        }

        wall_index
    }
}

pub struct GeneratorOutput {
    pub layers: Vec<Layer>,
    pub props: Vec<PropDataBuilder>,
    pub encounters: Vec<EncounterDataBuilder>,
}

pub(crate) struct GenModel {
    model: TilesModel,
    area_width: i32,
    area_height: i32,
    total_grid_size: Point,
    region_overfill_edges: HashMap<usize, usize>,
    rand: ReproducibleRandom,
}

impl GenModel {
    fn new(
        width: i32,
        height: i32,
        rand: ReproducibleRandom,
        gen_grid_width: i32,
        gen_grid_height: i32,
    ) -> GenModel {
        let model = TilesModel::new();
        let gen_grid_size = Point::new(gen_grid_width, gen_grid_height);
        let total_grid_size = Point::new(
            gen_grid_size.x * model.grid_width,
            gen_grid_size.y * model.grid_height,
        );
        GenModel {
            model,
            area_width: width,
            area_height: height,
            total_grid_size,
            region_overfill_edges: HashMap::new(),
            rand,
        }
    }

    fn region_size(&self) -> (u32, u32) {
        let x = (self.area_width - 2 * self.model.grid_width) / self.total_grid_size.x;
        let y = (self.area_height - 2 * self.model.grid_height) / self.total_grid_size.y;
        (x as u32, y as u32)
    }

    fn to_region_coords(&self, x: i32, y: i32) -> (i32, i32) {
        (
            (x - self.model.grid_width) / self.total_grid_size.x,
            (y - self.model.grid_height) / self.total_grid_size.y,
        )
    }

    fn from_region_coords(&self, x: i32, y: i32) -> (i32, i32) {
        (
            x * self.total_grid_size.x + self.model.grid_width,
            y * self.total_grid_size.y + self.model.grid_height,
        )
    }

    fn tiles(&self) -> TileIter {
        TileIter::new(self)
    }

    pub fn rand(&self) -> &ReproducibleRandom {
        &self.rand
    }

    pub fn rand_mut(&mut self) -> &mut ReproducibleRandom {
        &mut self.rand
    }
}

pub struct TileIter {
    max_x: i32,
    max_y: i32,
    step_x: i32,
    step_y: i32,
    x: i32,
    y: i32,
}

impl TileIter {
    fn simple(max_x: i32, max_y: i32) -> TileIter {
        TileIter {
            x: 0,
            y: 0,
            max_x,
            max_y,
            step_x: 1,
            step_y: 1,
        }
    }

    fn new(model: &GenModel) -> TileIter {
        TileIter {
            x: 0,
            y: 0,
            max_x: model.area_width,
            max_y: model.area_height,
            step_x: model.model.grid_width as i32,
            step_y: model.model.grid_height as i32,
        }
    }

    pub fn reset(&mut self) {
        self.x = 0;
        self.y = 0;
    }
}

impl Iterator for TileIter {
    type Item = Point;

    fn next(&mut self) -> Option<Point> {
        if self.y >= self.max_y {
            return None;
        }

        let ret_val = Some(Point::new(self.x, self.y));

        self.x += self.step_x;

        if self.x >= self.max_x {
            self.x = 0;
            self.y += self.step_y;
        }

        ret_val
    }
}

#[derive(Debug, Deserialize)]
#[serde(deny_unknown_fields)]
pub struct GeneratorBuilder {
    id: String,
    min_passable_size: String,
    wall_kinds: HashMap<String, WeightedEntry>,
    grid_width: u32,
    grid_height: u32,
    rooms: RoomParams,
    terrain: TerrainParamsBuilder,
    props: PropParamsBuilder,
    encounters: EncounterParamsBuilder,
    features: FeatureParamsBuilder,
    transitions: TransitionParamsBuilder,
}

#[derive(Debug, Deserialize, Serialize, Clone, Copy)]
#[serde(deny_unknown_fields)]
pub struct WeightedEntry {
    weight: u32,
}

#[derive(Debug, Deserialize)]
#[serde(deny_unknown_fields)]
pub(crate) struct RoomParams {
    min_size: Point,
    max_size: Point,
    min_spacing: u32,
    room_placement_attempts: u32,
    winding_chance: u32,
    extra_connection_chance: u32,
    dead_end_keep_chance: u32,
    invert: bool,
    gen_corridors: bool,
    room_edge_overfill_chance: u32,
    corridor_edge_overfill_chance: u32,
}

#[derive(Debug, Serialize, Deserialize, PartialEq, Eq, Clone, Copy)]
#[serde(deny_unknown_fields)]
pub enum RegionKind {
    Wall,
    Corridor,
    Room,
    TransitionRoom,
    Doorway,
}

pub struct RegionKinds {
    allowed: [bool; 5],
}

impl RegionKinds {
    pub fn new(src: Vec<RegionKind>) -> RegionKinds {
        let allowed = [
            src.contains(&RegionKind::Wall),
            src.contains(&RegionKind::Corridor),
            src.contains(&RegionKind::Room),
            src.contains(&RegionKind::TransitionRoom),
            src.contains(&RegionKind::Doorway),
        ];

        RegionKinds { allowed }
    }

    pub(crate) fn check_coords(&self, maze: &Maze, p1: Point, p2: Point) -> bool {
        for y in p1.y..=p2.y {
            for x in p1.x..=p2.x {
                let t = maze.tile_checked(x, y);
                if !self.is_allowable(t) {
                    return false;
                }
            }
        }

        true
    }

    pub fn is_allowable(&self, kind: Option<TileKind>) -> bool {
        let index = match kind {
            Some(TileKind::Wall) => 0,
            Some(TileKind::Corridor(_)) => 1,
            Some(TileKind::Room { transition, .. }) => {
                if transition {
                    3
                } else {
                    2
                }
            }
            Some(TileKind::DoorWay) => 4,
            None => return false,
        };

        self.allowed[index]
    }
}

pub fn overlaps_any<T: Rect>(rect: &T, others: &[T], spacing: i32) -> bool {
    for other in others {
        if rect.overlaps(other, spacing) {
            return true;
        }
    }
    false
}

pub trait Rect {
    fn x(&self) -> i32;
    fn y(&self) -> i32;
    fn w(&self) -> i32;
    fn h(&self) -> i32;

    fn contains(&self, p: Point) -> bool {
        if p.x < self.x() || p.x > self.x() + self.w() {
            return false;
        }
        if p.y < self.y() || p.y > self.y() + self.h() {
            return false;
        }

        true
    }

    fn overlaps(&self, other: &Self, spacing: i32) -> bool {
        !self.not_overlaps(other, spacing)
    }

    fn not_overlaps(&self, other: &Self, spacing: i32) -> bool {
        let sp = spacing - 1;

        if self.x() > other.x() + other.w() + sp || other.x() > self.x() + self.x() + sp {
            return true;
        }

        if self.y() > other.y() + other.h() + sp || other.y() > self.y() + self.h() + sp {
            return true;
        }

        false
    }

    fn is_passable(&self, layers: &[Layer]) -> bool {
        for yi in 0..self.h() {
            for xi in 0..self.w() {
                let x = self.x() + xi;
                let y = self.y() + yi;
                if !self.point_is_passable(x, y, layers) {
                    return false;
                }
            }
        }

        true
    }

    fn point_is_passable(&self, x: i32, y: i32, layers: &[Layer]) -> bool {
        for layer in layers {
            if !layer.is_passable(x, y) {
                return false;
            }
        }

        true
    }
}<|MERGE_RESOLUTION|>--- conflicted
+++ resolved
@@ -99,11 +99,7 @@
 }
 
 impl LocationChecker for LayerListLocationChecker {
-<<<<<<< HEAD
-    fn passable(&self, x: i32, y: i32, _in_private: &mut bool) -> bool {
-=======
-    fn passable(&self, x: i32, y: i32, _in_comfort_zone: &mut bool) -> bool {
->>>>>>> 3c19f2e9
+    fn passable(&self, x: i32, y: i32) -> bool {
         self.grid.is_passable(x, y)
     }
 }
